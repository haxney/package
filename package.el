;;; package.el --- Simple package system for Emacs

;; Copyright (C) 2007, 2008, 2009 Tom Tromey <tromey@redhat.com>

;; Author: Tom Tromey <tromey@redhat.com>
;; Created: 10 Mar 2007
;; Version: 0.9.5pre
;; Keywords: tools

;; This file is not (yet) part of GNU Emacs.
;; However, it is distributed under the same license.

;; GNU Emacs is free software; you can redistribute it and/or modify
;; it under the terms of the GNU General Public License as published by
;; the Free Software Foundation; either version 3, or (at your option)
;; any later version.

;; GNU Emacs is distributed in the hope that it will be useful,
;; but WITHOUT ANY WARRANTY; without even the implied warranty of
;; MERCHANTABILITY or FITNESS FOR A PARTICULAR PURPOSE.  See the
;; GNU General Public License for more details.

;; You should have received a copy of the GNU General Public License
;; along with GNU Emacs; see the file COPYING.  If not, write to the
;; Free Software Foundation, Inc., 51 Franklin Street, Fifth Floor,
;; Boston, MA 02110-1301, USA.

;;; Commentary:

;; To use this, put package.el somewhere on your load-path.  Then add
;; this to your .emacs:
;;
;;    (load "package")
;;    (package-initialize)
;;
;; This will automatically make available the packages you have
;; installed using package.el.  If your .emacs will refer to these
;; packages, you may want to initialize the package manager near the
;; top.
;;
;; Note that if you want to be able to automatically download and
;; install packages from ELPA (the Emacs Lisp Package Archive), then
;; you will need the 'url' package.  This comes with Emacs 22; Emacs
;; 21 users will have to find it elsewhere.
;;
;; If you installed package.el via the auto-installer:
;;
;;    http://tromey.com/elpa/
;;
;; then you do not need to edit your .emacs, as the installer will
;; have done this for you.  The installer will also install the url
;; package if you need it.

;; Other external functions you may want to use:
;;
;; M-x package-list-packages
;;    Enters a mode similar to buffer-menu which lets you manage
;;    packages.  You can choose packages for install (mark with "i",
;;    then "x" to execute) or deletion (not implemented yet), and you
;;    can see what packages are available.  This will automatically
;;    fetch the latest list of packages from ELPA.
;;
;; M-x package-list-packages-no-fetch
;;    Like package-list-packages, but does not automatically fetch the
;;    new list of packages.
;;
;; M-x package-install-from-buffer
;;    Install a package consisting of a single .el file that appears
;;    in the current buffer.  This only works for packages which
;;    define a Version header properly; package.el also supports the
;;    extension headers Package-Version (in case Version is an RCS id
;;    or similar), and Package-Requires (if the package requires other
;;    packages).
;;
;; M-x package-install-file
;;    Install a package from the indicated file.  The package can be
;;    either a tar file or a .el file.  A tar file must contain an
;;    appropriately-named ".epkg" file; a .el file must be properly
;;    formatted as with package-install-from-buffer.

;; The idea behind package.el is to be able to download packages and
;; install them.  Packages are versioned and have versioned
;; dependencies.  Furthermore, this supports built-in packages which
;; may or may not be newer than user-specified packages.  This makes
;; it possible to upgrade Emacs and automatically disable packages
;; which have moved from external to core.  (Note though that we don't
;; currently register any of these, so this feature does not actually
;; work.)

;; This code supports a single package repository, ELPA.  All packages
;; must be registered there.

;; A package is described by its name and version.  The distribution
;; format is either  a tar file or a single .el file.

;; A tar file should be named "NAME-VERSION.tar".  The tar file must
;; unpack into a directory named after the package and version:
;; "NAME-VERSION".

;; A .el file will be named "NAME-VERSION.el" in ELPA, but will be
;; installed as simply "NAME.el" in a directory named "NAME-VERSION".

;; The downloader will download all dependent packages.  It will also
;; byte-compile the package's Lisp at install time.

;; At activation time we will set up the load-path and the info path,
;; and we will load the package's autoloads.  If a package's
;; dependencies are not available, we will not activate that package.

;; Conceptually a package has multiple state transitions:
;;
;; * Download.  Fetching the package from ELPA.
;; * Install.  Untar the package, or write the .el file, into
;;   ~/.emacs.d/elpa/ directory.
;; * Byte compile.  Currently this phase is done during install,
;;   but we may change this.
;; * Activate.  Evaluate the autoloads for the package to make it
;;   available to the user.
;; * Load.  Actually load the package and run some code from it.

;;; Thanks:
;;; (sorted by sort-lines):

;; Jim Blandy <jimb@red-bean.com>
;; Karl Fogel <kfogel@red-bean.com>
;; Kevin Ryde <user42@zip.com.au>
;; Lawrence Mitchell
;; Michael Olson <mwolson@member.fsf.org>
;; Sebastian Tennant <sebyte@smolny.plus.com>
;; Stefan Monnier <monnier@iro.umontreal.ca>
;; Vinicius Jose Latorre <viniciusjl@ig.com.br>
;; Phil Hagelberg <phil@hagelb.org>
;; Samuel Bronson <naesten@gmail.com>

;;; History:
;;
;; Originally written by Tom Tromey, multiple archive support added by Phil
;; Hagelberg.

;;; Code:

(require 'assoc)
(require 'elm)
(eval-when-compile (require 'cl))

(defvar package-user-dir
  (expand-file-name (convert-standard-filename "~/.emacs.d/elpa/"))
  "Name of the directory where the user's packages are stored.")

(defcustom package-archives `((elpa "http://tromey.com/elpa/" ,(concat package-user-dir "elpa"))
                              (builtin nil "/usr/share/emacs/site-lisp/elpa/"))
  "An alist of archives (names, URLs, and local paths) from which to fetch.

The archive name must be a symbol, while the repository URL is a
string.

The default points to ELPA, the Emacs Lisp Package Archive."
  :type '(alist :key-type (symbol :tag "Archive name")
                :value-type (group (string :tag "Archive URL")
                                   (string :tag "Local path")))
  :group 'package
  :package-version '("package.el" . "0.9.3"))

(defconst package-archive-version 2
  "Version number of the package archive understood by this file.
Lower version numbers than this will probably be understood as well.")

(defconst package-info-filename "info.epkg"
  "The name of the package metadata file in each package directory.

Each package directory will contain a file with this name which
contains the metadata about the package. This can be loaded as a
`package' structure.")

(defconst package-version "0.9.5pre"
  "Version of package.el.")

(defstruct (package (:include elx-pkg)
                         (:constructor inherit-package
                                       (pkg
                                        &key archive type
                                        &aux (name (elx-pkg-name pkg))
                                        (version (elx-pkg-version pkg))
                                        (version-raw (elx-pkg-version-raw pkg))
                                        (summary (elx-pkg-summary pkg))
                                        (created (elx-pkg-created pkg))
                                        (updated (elx-pkg-updated pkg))
                                        (license (elx-pkg-license pkg))
                                        (authors (elx-pkg-authors pkg))
                                        (maintainer (elx-pkg-maintainer pkg))
                                        (provides (elx-pkg-provides pkg))
                                        (requires-hard (elx-pkg-requires-hard pkg))
                                        (requires-soft (elx-pkg-requires-soft pkg))
                                        (keywords (elx-pkg-keywords pkg))
                                        (homepage (elx-pkg-homepage pkg))
                                        (wikipage (elx-pkg-wikipage pkg))
                                        (commentary (elx-pkg-commentary pkg)))))
  "Extends the `elx-pkg' structure with archive-specific information.

This contains the complete info about a package as contained in
the archive index. The fields are:

 - ARCHIVE: The archive from which this package comes, as a symbol.

 - TYPE: The distribution type of the package, currently
   'single, 'tar, or 'builtin.

The special constructor, `inherit-package' allows constructing a
`package' struct from an existing `elx-pkg' struct. Extra
arguments are supported by keys."
  archive
  type)

(defvar package-available-alist
  nil
  "Alist of all packages available for installation.

This is an alist of the form (NAME . (PACKAGE...)), where NAME is
the symbol name of a package and PACKAGE is an individual
`package' structure.

More than one package is allowed for each name, since there may
be multiple versions of a package available or two archives
may each have different versions of a package available.")

(defconst package--builtins-base nil
  "Packages which are always built-in.")

(defvar package--builtins
  (delq nil
        (append
         package--builtins-base))
  "Alist of all built-in packages.
Maps the package name to a vector [VERSION REQS DOCSTRING].")

(defvar package-installed-alist package--builtins
  "Alist of all installed packages activated.

Maps the package name to a `package' struct.")

(defvar package-activated-list
  (mapcar #'car package-installed-alist)
  "List of the names of all activated packages.")

(defvar package-obsolete-alist nil
  "Representation of obsolete packages.
Like `package-installed-alist', but maps package name to a second alist.
The inner alist is keyed by version.")

(defun* package-find (name &key version
                           version-raw
                           summary
                           created
                           updated
                           license
                           authors
                           maintainer
                           provides
                           requires-hard
                           requires-soft
                           keywords
                           homepage
                           wikipage
                           commentary
                           archive
                           type)
  "Search `package-available-alist' for a package named NAME.

Returns a list of matches, since there may be more than one
package with the same name (i.e. different versions).

The optional keyword arguments allow the results to be narrowed
down to return only those packages which match all of the
supplied keywords. For example:

    (package-find 'package :version '(0 9 5))

Would return a list of packages called 'package with version
number \"0.9.5\", if any exist."
  (let ((pkgs (cdr (assq name package-available-alist))))
    (dolist (slot
             ;; This is `cddr' to skip the `name' slot, as well as the cl-tag.
             (cddr (mapcar 'car (get 'package 'cl-struct-slots)))
             pkgs)
      (when (symbol-value slot)
        (setq pkgs (remove* (symbol-value slot) pkgs
                            :test-not 'equal
                            :key (intern (concat "package-" (symbol-name slot)))))))))

(defun package-find-latest (name &rest keys)
  "Find the newest version of package NAME.

KEYS is a set of keyword arguments to be passed to
`package-find'. If the :version keyword is present, it is
ignored.

Uses `package-find' to search for packages named NAME matching
KEYS and returns the one with the greatest version number.

If there are multiple packages with the same name and version,
only one is returned; there is no guarantee of which one that
will be."
  ;; Ignore the :version keyword; that is the entire point of this function.
  (when (plist-get keys :version)
    (setq keys (plist-put keys :version nil)))

  (let* ((pkgs (apply 'package-find name keys))
        (result (car pkgs)))
    (dolist (pkg pkgs result)
      (when (version-list-< (package-version result) (package-version pkg))
        (setq result pkg)))))

(defun package-archive-url (archive)
  "Returns the Url containing information about ARCHIVE.

ARCHIVE must be the symbol name of an archive.

Each archive in `package-archives' is checked."
  (nth 1 (assq archive package-archives)))

(defun package-archive-localpath (archive)
  "Returns the local path of ARCHIVE.

ARCHIVE must be the symbol name of an archive.

Each archive in `package-archives' is checked."
  (nth 2 (assq archive package-archives)))

(defun package-read-file (file)
  "Read `package' data.

FILE is the file to read. Returns a `package' structure if
successful."
  (let (str data)
    (when (and (file-readable-p file)
               (file-regular-p file))
      (with-temp-buffer
        (insert-file-contents file)
        (setq str (buffer-string)))
      (when str
        (setq data (read str))))
    (apply 'make-package data)))

(defun package-register (pkg)
  "Register package PKG if it isn't already in `package-active-alist'.

Returns nil if PKG was already in the list or PKG if it was not."
  (let ((pkg-name (package-name pkg))
        (existing-pkgs (cdr-safe (assq pkg-name package-active-alist))))
    (when existing-pkgs
      (unless (member pkg existing-pkgs)
       (nconc existing-pkgs (list pkg))
       pkg))))

(defun package-load-descriptor (archive pkg-dir)
  "Return information from a file in ARCHIVE for PKG-DIR.

PKG-DIR is the string name of a package directory, in the form
\"NAME-VERSION\".

Return nil if the package could not be found."
  (let* ((arch-dir (package-archive-localpath archive))
         (pkg-file (expand-file-name
                    (concat (file-name-as-directory pkg-dir) package-info-filename)
                    arch-dir)))
    (package-read-file pkg-file)))

(defun package-register-installed ()
  "Register metadata of all installed packages.

Uses `package-archives' to find packages."
  (mapc (lambda (archive-info)
          (let* ((archive (car archive-info))
                 (archive-dir (package-archive-localpath archive)))
            (when (and (file-readable-p archive-dir)
                     (file-directory-p archive-dir))
              (mapc (lambda (pkg-name)
                      (package-register (package-load-descriptor archive pkg-name)))
                    (directory-files archive-dir nil "^[^.]")))))
        package-archives))

;; TODO: CL-CHECK
(defun package-do-activate (package pkg-vec)
  "Set up a single PACKAGE.

Modifies `load-path' to include the package directory and loads
the `autoload' file for the package. PKG-VEC is the package info
as retrieved from the package mirror."
  (let* ((pkg-name (symbol-name package))
         (pkg-ver-str (package-version-join (package-version pkg-vec)))
         (dir-list package-directory-list)
         (pkg-dir))
    (while dir-list
      (let ((subdir (concat (car dir-list) pkg-name "-" pkg-ver-str "/")))
        (if (file-directory-p subdir)
            (progn
              (setq pkg-dir subdir)
              (setq dir-list nil))
          (setq dir-list (cdr dir-list)))))
    (unless pkg-dir
      (error "Internal error: could not find directory for %s-%s"
             pkg-name pkg-ver-str))
    (if (file-exists-p (concat pkg-dir "dir"))
        (progn
          ;; FIXME: not the friendliest, but simple.
          (require 'info)
          (info-initialize)
          (setq Info-directory-list (cons pkg-dir Info-directory-list))))
    (setq load-path (cons pkg-dir load-path))
    ;; Load the autoloads and activate the package.
    (load (concat pkg-dir (symbol-name package) "-autoloads")
          nil t)
    (setq package-activated-list (cons package package-activated-list))
    ;; Don't return nil.
    t))

;; TODO: CL-CHECK
(defun package--built-in (package version)
  "Return true if PACKAGE at VERSION is built-in to Emacs."
  (let ((elt (assq package package--builtins)))
    (and elt
         (package-version-compare (package-version (cdr elt)) version '=))))

;; TODO: CL-CHECK
;; FIXME: return a reason instead?
(defun package-activate (package version)
  "Try to activate PACKAGE at version VERSION.
Return nil if the package could not be activated.
Recursively activates all dependencies of the named package."
  ;; Assume the user knows what he is doing -- go ahead and activate a
  ;; newer version of a package if an older one has already been
  ;; activated.  This is not ideal; we'd at least need to check to see
  ;; if the package has actually been loaded, and not merely
  ;; activated.  However, don't try to activate 'emacs', as that makes
  ;; no sense.
  (unless (eq package 'emacs)
    (let* ((pkg-desc (assq package package-installed-alist))
           (this-version (package-version (cdr pkg-desc)))
           (req-list (package-requires-hard (cdr pkg-desc)))
           ;; If the package was never activated, we want to do it
           ;; now.
           (keep-going (or (not (memq package package-activated-list))
                           (package-version-compare this-version version '>))))
      (while (and req-list keep-going)
        (or (package-activate (car (car req-list))
                              (car (cdr (car req-list))))
            (setq keep-going nil))
        (setq req-list (cdr req-list)))
      (if keep-going
          (package-do-activate package (cdr pkg-desc))
        ;; We get here if a dependency failed to activate -- but we
        ;; can also get here if the requested package was already
        ;; activated.  Return non-nil in the latter case.
        (and (memq package package-activated-list)
             (package-version-compare this-version version '>=))))))

;; TODO: CL-CHECK
(defun package-mark-obsolete (package pkg-vec)
  "Put PACKAGE on the obsolete list, if not already there.

PKG-VEC describes the version of PACKAGE to mark obsolete."
  (let ((elt (assq package package-obsolete-alist)))
    (if elt
        ;; If this obsolete version does not exist in the list, update
        ;; it the list.
        (unless (assoc (package-version pkg-vec) (cdr elt))
          (setcdr elt (cons (cons (package-version pkg-vec) pkg-vec)
                            (cdr elt))))
      ;; Make a new association.
      (setq package-obsolete-alist
            (cons (cons package (list (cons (package-version pkg-vec)
                                            pkg-vec)))
                  package-obsolete-alist)))))

;; TODO: CL-CHECK
(defun package-versions (pkg-name)
  "Return a list of registered versions of PKG-NAME."
  (let ((pkg-versions (cdr-safe (assq pkg-name package-installed-alist))))
    (when (consp pkg-versions)
        (mapcar 'car pkg-versions))))

;; TODO: CL-CHECK
<<<<<<< HEAD
(defun package-register (pkg)
  "Register package PKG if its version isn't already in `package-installed-alist'.

Return nil if PKG was already in the list"
  (let ((pkg-name (package-name pkg))
        (pkg-version (package-version pkg))
        (existing-pkg (cdr-safe (assq pkg-name package-installed-alist))))
    (if existing-pkg
        (unless (member pkg-version (package-versions pkg-name))
          (setcdr (last existing) (list (cons pkg-version pkg))))
      (aput 'package-installed-alist pkg-name (cons pkg-version pkg)))))

;; TODO: CL-CHECK
(defun package-registered-p (name version)
  "Check whether package NAME at VERSION is in `package-installed-alist'.

Returns t if the package version exists, nil if not."
  (consp (assoc version (cdr-safe (assq pkg-name package-installed-alist)))))

;; TODO: CL-CHECK
=======
>>>>>>> 343e9662
;; From Emacs 22.
(defun package-autoload-ensure-default-file (file)
  "Make sure that the autoload file FILE exists and if not create it."
  (unless (file-exists-p file)
    (write-region
     (concat ";;; " (file-name-nondirectory file)
             " --- automatically extracted autoloads\n"
             ";;\n"
             ";;; Code:\n\n"
             "\n;; Local Variables:\n"
             ";; version-control: never\n"
             ";; no-byte-compile: t\n"
             ";; no-update-autoloads: t\n"
             ";; End:\n"
             ";;; " (file-name-nondirectory file)
             " ends here\n")
     nil file))
  file)

;; TODO: CL-CHECK
(defun package-generate-autoloads (name pkg-dir)
  "Generate autoload definitions for package NAME in PKG-DIR."
  (let* ((auto-name (concat name "-autoloads.el"))
         (ignore-name (concat name ".epkg"))
         (generated-autoload-file (concat pkg-dir auto-name))
         (version-control 'never))
    ;; In Emacs 22 `update-directory-autoloads' does not seem
    ;; to be autoloaded...
    (require 'autoload)
    (unless (fboundp 'autoload-ensure-default-file)
      (package-autoload-ensure-default-file generated-autoload-file))
    (update-directory-autoloads pkg-dir)))

;; TODO: CL-CHECK
(defun package-untar-buffer ()
  "Untar the current buffer.
This uses `tar-untar-buffer' if it is available.
Otherwise it uses an external `tar' program.
`default-directory' should be set by the caller."
  (require 'tar-mode)
  (if (fboundp 'tar-untar-buffer)
      (progn
        ;; tar-mode messes with narrowing, so we just let it have the
        ;; whole buffer to play with.
        (delete-region (point-min) (point))
        (tar-mode)
        (tar-untar-buffer))
    ;; FIXME: check the result.
    (call-process-region (point) (point-max) "tar" nil '(nil nil) nil
                         "xf" "-")))

;; TODO: CL-CHECK
(defun package-unpack-tar (name version)
  "Unpack a package tar from the current buffer.

Unpack the package, using NAME and VERSION to determine the
target. The current buffer is expected to contain a tarred
package archive."
  (let ((pkg-dir (concat (file-name-as-directory package-user-dir)
                         (symbol-name name) "-" version "/")))
    ;; Be careful!!
    (make-directory package-user-dir t)
    (if (file-directory-p pkg-dir)
        (mapc (lambda (file) nil) ; 'delete-file -- FIXME: when we're
                                        ; more confident
              (directory-files pkg-dir t "^[^.]")))
    (let* ((default-directory (file-name-as-directory package-user-dir)))
      (package-untar-buffer)
      (package-generate-autoloads (symbol-name name) pkg-dir)
      (let ((load-path (cons pkg-dir load-path)))
        (byte-recompile-directory pkg-dir 0 t)))))

;; TODO: CL-CHECK
(defun package-unpack-single (file-name version desc requires)
  "Install the contents of the current buffer as a package.

FILE-NAME is the name of the current file being unpacked.
package.el itself is handled specially, so this information is
important.

VERSION is the version (as a string) of the file being unpacked.

DESC is a brief description of the package.

REQUIRES is a list of symbols which this package needs to run."
  (let* ((dir (file-name-as-directory package-user-dir)))
    ;; Special case "package".
    (if (string= file-name "package")
        (write-region (point-min) (point-max) (concat dir file-name ".el")
                      nil nil nil nil)
      (let ((pkg-dir (file-name-as-directory
                      (concat dir file-name "-" version))))
        (make-directory pkg-dir t)
        (write-region (point-min) (point-max)
                      (concat pkg-dir file-name ".el")
                      nil nil nil 'excl)
        (package-generate-autoloads file-name pkg-dir)
        (let ((load-path (cons pkg-dir load-path)))
          (byte-recompile-directory pkg-dir 0 t))))))

;; TODO: CL-CHECK
(defun package-handle-response ()
  "Handle the response from the server.
Parse the HTTP response and throw if an error occurred.
The url package seems to require extra processing for this.
This should be called in a `save-excursion', in the download buffer.
It will move point to somewhere in the headers."
  (let ((type (url-type url-current-object)))
    (cond
     ((equal type "http")
      (let ((response (url-http-parse-response)))
        (when (or (< response 200) (>= response 300))
          (display-buffer (current-buffer))
          (error "Error during download request:%s"
                 (buffer-substring-no-properties (point) (progn
                                                           (end-of-line)
                                                           (point)))))))
     ((equal type "file")
      nil))))

;; TODO: CL-CHECK
(defun package-download-single (name version desc requires)
  "Download and install a single-file package.

NAME, VERSION, DESC, and REQUIRES are used to build the package
info."
  (let ((buffer (url-retrieve-synchronously
                 (concat (package-archive-for name)
                         (symbol-name name) "-" version ".el"))))
    (save-excursion
      (set-buffer buffer)
      (package-handle-response)
      (re-search-forward "^$" nil 'move)
      (forward-char)
      (delete-region (point-min) (point))
      (package-unpack-single (symbol-name name) version desc requires)
      (kill-buffer buffer))))

;; TODO: CL-CHECK
(defun package-download-tar (name version)
  "Download and install a tar package NAME at VERSION."
  (let ((tar-buffer (url-retrieve-synchronously
                     (concat (package-archive-for name)
                             (symbol-name name) "-" version ".tar"))))
    (save-excursion
      (set-buffer tar-buffer)
      (package-handle-response)

      ;; Skip past url-retrieve headers, which would otherwise confuse poor
      ;; tar-mode.
      (goto-char (point-min))
      (re-search-forward "^$" nil 'move)
      (forward-char)

      (package-unpack-tar name version)
      (kill-buffer tar-buffer))))

;; TODO: CL-CHECK
(defun package-installed? (package &optional min-version)
  "Check whether PACKAGE is installed and at least MIN-VERSION."
  (let ((pkg-desc (assq package package-installed-alist)))
    (and pkg-desc
         (package-version-compare min-version
                                  (package-version (cdr pkg-desc))
                                  '<=))))

;; TODO: CL-CHECK
(defun package-compute-transaction (result requirements)
  "Recursively prepare a transaction, resolving dependencies.

RESULT is a flattened list of packages to install.
`package-compute-transaction' recursively builds this argument
before passing it up to the caller.

REQUIREMENTS is a list of required packages, to be recursively
processed to resolve all dependencies (if possible)."
  (while requirements
    (let* ((elt (car requirements))
           (next-pkg (car elt))
           (next-version (car (cdr elt))))
      (unless (package-installed? next-pkg next-version)
        (let ((pkg-desc (assq next-pkg package-available-alist)))
          (unless pkg-desc
            (error "Package '%s' not available for installation"
                   (symbol-name next-pkg)))
          (unless (package-version-compare (package-version (cdr pkg-desc))
                                           next-version
                                           '>=)
            (error
             "Need package '%s' with version %s, but only %s is available"
             (symbol-name next-pkg) (package-version-join next-version)
             (package-version-join (package-version (cdr pkg-desc)))))
          ;; Only add to the transaction if we don't already have it.
          (unless (memq next-pkg result)
            (setq result (cons next-pkg result)))
          (setq result
                (package-compute-transaction result
                                             (package-requires-hard
                                              (cdr pkg-desc)))))))
    (setq requirements (cdr requirements)))
  result)

;; TODO: CL-CHECK
(defun package-read-from-string (str)
  "Read a Lisp expression from STR.
Signal an error if the entire string was not used."
  (let* ((read-data (read-from-string str))
         (more-left
          (condition-case nil
              ;; The call to `ignore' suppresses a compiler warning.
              (progn (ignore (read-from-string
                              (substring str (cdr read-data))))
                     t)
            (end-of-file nil))))
    (if more-left
        (error "Can't read whole string")
      (car read-data))))

;; TODO: CL-CHECK
(defun package--read-archive-file (file)
  "Re-read archive file FILE, if it exists.
Will return the data from the file, or nil if the file does not exist.
Will throw an error if the archive version is too new."
  (let ((filename (concat (file-name-as-directory package-user-dir)
                          file)))
    (if (file-exists-p filename)
        (with-temp-buffer
          (insert-file-contents-literally filename)
          (let ((contents (package-read-from-string
                           (buffer-substring-no-properties (point-min)
                                                           (point-max)))))
            (if (> (car contents) package-archive-version)
                (error "Package archive version %d is greater than %d - upgrade package.el"
                       (car contents) package-archive-version))
            (cdr contents))))))

;; TODO: CL-CHECK
(defun package-read-all-archive-contents ()
  "Read the archive description of each of the archives in `package-archives'."
  (dolist (archive package-archives)
    (package-read-archive-contents (car archive)))
  (let ((builtins (package--read-archive-file
                   (concat "archives/" (symbol-name (caar package-archives))
                           "/builtin-packages"))))
    (if builtins
        ;; Version 1 of 'builtin-packages' is a list where the car is
        ;; a split emacs version and the cdr is an alist suitable for
        ;; package--builtins.
        (let ((our-version (package-version-split emacs-version))
              (result package--builtins-base))
          (setq package--builtins
                (dolist (elt builtins result)
                  (if (package-version-compare our-version (car elt) '>=)
                      (setq result (append (cdr elt) result)))))))))

;; TODO: CL-CHECK
(defun package-read-archive-contents (archive)
  "Re-read `archive-contents' and `builtin-packages', for ARCHIVE if they exist.

Will set `package-available-alist' and `package--builtins' if
successful. Will throw an error if the archive version is too
new."
  (let ((archive-contents (package--read-archive-file
                           (concat "archives/" (symbol-name archive)
                                   "/archive-contents"))))
    (if archive-contents
        ;; Version 1 of 'archive-contents' is identical to our
        ;; internal representation.
        ;; TODO: merge archive lists
        (dolist (package archive-contents)
          (package--add-to-archive-contents package archive)))))

;; TODO: CL-CHECK
(defun package--add-to-archive-contents (package archive)
  "Add the PACKAGE from the given ARCHIVE if needed.

Adds the archive from which it came to the end of the package vector."
  (let* ((package-name (car package))
         (package-version (aref (cdr package) 0))
         (package-with-archive (cons (car package)
                                     (vconcat (cdr package) (vector archive))))
         (existing-package (cdr (assq package-name package-available-alist))))
    (when (or (not existing-package)
              (package-version-compare package-version
                                       (aref existing-package 0) '>))
      (add-to-list 'package-available-alist package-with-archive))))

;; TODO: CL-CHECK
(defun package-download-transaction (transaction)
  "Download and install all the packages in the given TRANSACTION."
  (mapc (lambda (elt)
          (let* ((desc (cdr (assq elt package-available-alist)))
                 (v-string (package-version-join (package-version desc)))
                 (kind (package-type desc)))
            (cond
             ((eq kind 'tar)
              (package-download-tar elt v-string))
             ((eq kind 'single)
              (package-download-single elt v-string
                                       (package-summary desc)
                                       (package-requires-hard desc)))
             (t
              (error "Unknown package kind: " (symbol-name kind))))))
        transaction))

(defun package-install (name &optional version)
  "Install the package named NAME at VERSION.

NAME must be a symbol.

If VERSION is not given, it defaults to the most recent version
according to `package-find-latest'.

Interactively, prompts for the package name."
  (interactive
   (list (intern (completing-read "Install package: "
                                 (mapcar (lambda (elt)
                                           (symbol-name (car elt)))
                                         package-available-alist)
                                 nil t))))
  (unless version
    (setq version (package-version (package-find-latest name))))

  (let ((pkg (package-find name :version version)))
    (unless pkg
      (error "Package '%s', version '%s' not available for installation"
             name version))
    (let ((transaction
           (package-compute-transaction (list name)
                                        (package-requires-hard pkg))))
      (package-download-transaction transaction)))
  ;; Try to activate it.
  (package-initialize))

;; TODO: CL-CHECK
(defun package-strip-rcs-id (v-str)
  "Strip RCS version ID from the version string V-STR.

If the result looks like a dotted numeric version, return it.
Otherwise return nil."
  (if v-str
      (if (string-match "[ \t]*\\$\\(?:Revision\\|Id\\):[ \t]\\(?:[^ \t]+,v[ \t]+\\)?\\([0-9.]+\\).*\\$$" v-str)
          (match-string 1 v-str)
        (if (string-match "^[0-9.]*$" v-str)
            v-str))))

;; TODO: CL-CHECK
(defun package-buffer-info ()
  "Return a vector of information about the package in the current buffer.
The vector looks like [FILENAME REQUIRES DESCRIPTION VERSION COMMENTARY]
FILENAME is the file name, a string.  It does not have the \".el\" extension.
REQUIRES is a requires list, or nil.
DESCRIPTION is the package description (a string).
VERSION is the version, a string.
COMMENTARY is the commentary section, a string, or nil if none.
Throws an exception if the buffer does not contain a conforming package.
If there is a package, narrows the buffer to the file's boundaries.
May narrow buffer or move point even on failure."
  (goto-char (point-min))
  (if (re-search-forward "^;;; \\([^ ]*\\)\\.el --- \\(.*\\)$" nil t)
      (let ((file-name (match-string 1))
            (desc (match-string 2))
            (start (progn (beginning-of-line) (point))))
        (if (search-forward (concat ";;; " file-name ".el ends here"))
            (progn
              ;; Try to include a trailing newline.
              (forward-line)
              (narrow-to-region start (point))
              (require 'lisp-mnt)
              ;; Use some headers we've invented to drive the process.
              (let* ((requires-str (lm-header "package-requires"))
                     (requires (if requires-str
                                   (package-read-from-string requires-str)))
                     ;; Prefer Package-Version, because if it is
                     ;; defined the package author probably wants us
                     ;; to use it.  Otherwise try Version.
                     (pkg-version
                      (or (package-strip-rcs-id (lm-header "package-version"))
                          (package-strip-rcs-id (lm-header "version"))))
                     (commentary (lm-commentary)))
                (unless pkg-version
                  (error
                   "Package does not define a usable \"Version\" or \"Package-Version\" header"))
                ;; Turn string version numbers into list form.
                (setq requires
                      (mapcar
                       (lambda (elt)
                         (list (car elt)
                               (package-version-split (car (cdr elt)))))
                       requires))
                (set-text-properties 0 (length file-name) nil file-name)
                (set-text-properties 0 (length pkg-version) nil pkg-version)
                (set-text-properties 0 (length desc) nil desc)
                (vector file-name requires desc pkg-version commentary)))
          (error "Package missing a terminating comment")))
    (error "No starting comment for package")))

;; TODO: CL-CHECK
(defun package-tar-file-info (file)
  "Find package information for a tar file.
FILE is the name of the tar file to examine.
The return result is a vector like `package-buffer-info'."
  (setq file (expand-file-name file))
  (unless (string-match "^\\(.+\\)-\\([0-9.]+\\)\\.tar$" file)
    (error "`%s' doesn't have a package-ish name" file))
  (let* ((pkg-name (file-name-nondirectory (match-string-no-properties 1 file)))
         (pkg-version (match-string-no-properties 2 file))
         ;; Extract the package descriptor.
         (pkg-def-contents (shell-command-to-string
                            ;; Requires GNU tar.
                            (concat "tar -xOf " file " "
                                    pkg-name "-" pkg-version "/"
                                    pkg-name ".epkg")))
         (pkg-def-parsed (package-read-from-string pkg-def-contents)))
    ;; TODO: Handle `pkg-def-parsed' better.
    (let ((name-str (nth 1 pkg-def-parsed))
          (version-string (nth 2 pkg-def-parsed))
          (docstring (nth 3 pkg-def-parsed))
          (requires (nth 4 pkg-def-parsed))

          (readme (shell-command-to-string
                   ;; Requires GNU tar.
                   (concat "tar -xOf " file " "
                           pkg-name "-" pkg-version "/README"))))
      (unless (equal pkg-version version-string)
        (error "Inconsistent versions!"))
      (unless (equal pkg-name name-str)
        (error "Inconsistent names!"))
      ;; Kind of a hack.
      (if (string-match ": Not found in archive" readme)
          (setq readme nil))
      ;; Turn string version numbers into list form.
      (if (eq (car requires) 'quote)
          (setq requires (car (cdr requires))))
      (setq requires
            (mapcar
             (lambda (elt)
               (list (car elt)
                     (package-version-split (car (cdr elt)))))
             requires))
      (vector pkg-name requires docstring version-string readme))))

;; TODO: CL-CHECK
(defun package-install-buffer-internal (pkg-info type)
  "Download and install a single package.

PKG-INFO describes the package to be installed.

TYPE is either `single' or `tar'."
  (save-excursion
    (save-restriction
      (let* ((file-name (aref pkg-info 0))
             (requires (aref pkg-info 1))
             (desc (if (string= (aref pkg-info 2) "")
                       "No description available."
                     (aref pkg-info 2)))
             (pkg-version (aref pkg-info 3)))
        ;; Download and install the dependencies.
        (let ((transaction (package-compute-transaction nil requires)))
          (package-download-transaction transaction))
        ;; Install the package itself.
        (cond
         ((eq type 'single)
          (package-unpack-single file-name pkg-version desc requires))
         ((eq type 'tar)
          (package-unpack-tar (intern file-name) pkg-version))
         (t
          (error "Unknown type: %s" (symbol-name type))))
        ;; Try to activate it.
        (package-initialize)))))

;; TODO: CL-CHECK
(defun package-install-from-buffer ()
  "Install a package from the current buffer.
The package is assumed to be a single .el file which
follows the elisp comment guidelines; see
info node `(elisp)Library Headers'."
  (interactive)
  (package-install-buffer-internal (package-buffer-info) 'single))

;; TODO: CL-CHECK
(defun package-install-file (file)
  "Install a package from a FILE.
The file can either be a tar file or an Emacs Lisp file."
  (interactive "fPackage file name: ")
  (with-temp-buffer
    (insert-file-contents-literally file)
    (cond
     ((string-match "\\.el$" file) (package-install-from-buffer))
     ((string-match "\\.tar$" file)
      (package-install-buffer-internal (package-tar-file-info file) 'tar))
     (t (error "Unrecognized extension `%s'" (file-name-extension file))))))

;; TODO: CL-CHECK
(defun package-delete (name version)
  "Delete package NAME at VERSION."
  (require 'dired)          ; for dired-delete-file
  (dired-delete-file (concat (file-name-as-directory package-user-dir)
                             name "-" version)
                     ;; FIXME: query user?
                     'always))

;; TODO: CL-CHECK
(defun package--encode (string)
  "Encode a STRING by replacing some characters with XML entities."
  ;; We need a special case for translating "&" to "&amp;".
  (let ((index))
    (while (setq index (string-match "[&]" string index))
      (setq string (replace-match "&amp;" t nil string))
      (setq index (1+ index))))
  (while (string-match "[<]" string)
    (setq string (replace-match "&lt;" t nil string)))
  (while (string-match "[>]" string)
    (setq string (replace-match "&gt;" t nil string)))
  (while (string-match "[']" string)
    (setq string (replace-match "&apos;" t nil string)))
  (while (string-match "[\"]" string)
    (setq string (replace-match "&quot;" t nil string)))
  string)

;; TODO: CL-CHECK
(defun package--update-file (file location text)
  "Update FILE by finding LOCATION and inserting TEXT."
  (save-excursion
    (let ((old-buffer (find-buffer-visiting file)))
      (with-current-buffer (let ((find-file-visit-truename t))
                             (or old-buffer (find-file-noselect file)))
        (goto-char (point-min))
        (search-forward location)
        (forward-line)
        (insert text)
        (let ((file-precious-flag t))
          (save-buffer))
        (unless old-buffer
          (kill-buffer (current-buffer)))))))

;; TODO: CL-CHECK
(defun package-archive-for (name)
  "Return the archive containing the package NAME."
  (let ((desc (cdr (assq (intern-soft name) package-available-alist))))
    (cdr (assoc (aref desc (- (length desc) 1)) package-archives))))

;; TODO: CL-CHECK
(defun package--download-one-archive (archive file)
  "Download a single archive file and cache it locally.

Downloads the archive index from ARCHIVE and stores it in FILE."
  (let* ((archive-name (symbol-name (car archive)))
         (archive-url (cdr archive))
         (buffer (url-retrieve-synchronously (concat archive-url file))))
    (save-excursion
      (set-buffer buffer)
      (package-handle-response)
      (re-search-forward "^$" nil 'move)
      (forward-char)
      (delete-region (point-min) (point))
      (make-directory (concat (file-name-as-directory package-user-dir)
                              "archives/" archive-name) t)
      (setq buffer-file-name (concat (file-name-as-directory package-user-dir)
                                     "archives/" archive-name "/" file))
      (let ((version-control 'never))
        (save-buffer))
      (kill-buffer buffer))))

;; TODO: CL-CHECK
(defun package-refresh-contents ()
  "Download the ELPA archive description if needed.
Invoking this will ensure that Emacs knows about the latest versions
of all packages.  This will let Emacs make them available for
download."
  (interactive)
  (dolist (archive package-archives)
    (package--download-one-archive archive "archive-contents"))
  (package-read-all-archive-contents))

;; TODO: CL-CHECK
(defun package-initialize ()
  "Load all packages and activate as many as possible."
  (setq package-obsolete-alist nil)
  (package-register-installed)
  (package-read-all-archive-contents)
  ;; Try to activate all our packages.
  (mapc (lambda (elt)
          (package-activate (car elt) (package-version (cdr elt))))
        package-installed-alist))



;;;; Package menu mode.

(defvar package-menu-mode-map
  (let ((map (make-keymap))
	(menu-map (make-sparse-keymap "Package")))
    (suppress-keymap map)
    (define-key map "q" 'quit-window)
    (define-key map "n" 'next-line)
    (define-key map "p" 'previous-line)
    (define-key map "u" 'package-menu-mark-unmark)
    (define-key map "\177" 'package-menu-backup-unmark)
    (define-key map "d" 'package-menu-mark-delete)
    (define-key map "i" 'package-menu-mark-install)
    (define-key map "g" 'package-menu-revert)
    (define-key map "r" 'package-menu-refresh)
    (define-key map "~" 'package-menu-mark-obsolete-for-deletion)
    (define-key map "x" 'package-menu-execute)
    (define-key map "h" 'package-menu-quick-help)
    (define-key map "?" 'package-menu-view-commentary)
    (define-key map [menu-bar package-menu] (cons "Package" menu-map))
    (define-key menu-map [mq]
      '(menu-item "Quit" quit-window
		  :help "Quit package selection"))
    (define-key menu-map [s1] '("--"))
    (define-key menu-map [mn]
      '(menu-item "Next" next-line
		  :help "Next Line"))
    (define-key menu-map [mp]
      '(menu-item "Previous" previous-line
		  :help "Previous Line"))
    (define-key menu-map [s2] '("--"))
    (define-key menu-map [mu]
      '(menu-item "Unmark" package-menu-mark-unmark
		  :help "Clear any marks on a package and move to the next line"))
    (define-key menu-map [munm]
      '(menu-item "Unmark backwards" package-menu-backup-unmark
		  :help "Back up one line and clear any marks on that package"))
    (define-key menu-map [md]
      '(menu-item "Mark for deletion" package-menu-mark-delete
		  :help "Mark a package for deletion and move to the next line"))
    (define-key menu-map [mi]
      '(menu-item "Mark for install" package-menu-mark-install
		  :help "Mark a package for installation and move to the next line"))
    (define-key menu-map [s3] '("--"))
    (define-key menu-map [mg]
      '(menu-item "Update package list" package-menu-revert
		  :help "Update the list of packages"))
    (define-key menu-map [mr]
      '(menu-item "Refresh package list" package-menu-refresh
		  :help "Download the ELPA archive"))
    (define-key menu-map [s4] '("--"))
    (define-key menu-map [mt]
      '(menu-item "Mark obsolete packages" package-menu-mark-obsolete-for-deletion
		  :help "Mark all obsolete packages for deletion"))
    (define-key menu-map [mx]
      '(menu-item "Execute actions" package-menu-execute
		  :help "Perform all the marked actions"))
    (define-key menu-map [s5] '("--"))
    (define-key menu-map [mh]
      '(menu-item "Help" package-menu-quick-help
		  :help "Show short key binding help for package-menu-mode"))
    (define-key menu-map [mc]
      '(menu-item "View Commentary" package-menu-view-commentary
		  :help "Display information about this package"))
    map)
   "Local keymap for `package-menu-mode' buffers.")

(defvar package-menu-sort-button-map
  (let ((map (make-sparse-keymap)))
    (define-key map [header-line mouse-1] 'package-menu-sort-by-column)
    (define-key map [follow-link] 'mouse-face)
    map)
  "Local keymap for package menu sort buttons.")

(put 'package-menu-mode 'mode-class 'special)

;; TODO: CL-CHECK
(defun package-menu-mode ()
  "Major mode for browsing a list of packages.
Letters do not insert themselves; instead, they are commands.
\\<package-menu-mode-map>
\\{package-menu-mode-map}"
  (kill-all-local-variables)
  (use-local-map package-menu-mode-map)
  (setq major-mode 'package-menu-mode)
  (setq mode-name "Package Menu")
  (setq truncate-lines t)
  (setq buffer-read-only t)
  ;; Support Emacs 21.
  (if (fboundp 'run-mode-hooks)
      (run-mode-hooks 'package-menu-mode-hook)
    (run-hooks 'package-menu-mode-hook)))

;; TODO: CL-CHECK
(defun package-menu-refresh ()
  "Download the ELPA archive.
This fetches the file describing the current contents of
the Emacs Lisp Package Archive, and then refreshes the
package menu.  This lets you see what new packages are
available for download."
  (interactive)
  (package-refresh-contents)
  (package-list-packages-internal))

;; TODO: CL-CHECK
(defun package-menu-revert ()
  "Update the list of packages."
  (interactive)
  (package-list-packages-internal))

;; TODO: CL-CHECK
(defun package-menu-mark-internal (what)
  "Internal function to mark a package.

WHAT is the character used to mark the line."
  (unless (eobp)
    (let ((buffer-read-only nil))
      (beginning-of-line)
      (delete-char 1)
      (insert what)
      (forward-line))))

;; TODO: CL-CHECK
(defun package-menu-mark-delete (&optional arg)
  "Mark a package for deletion and move to the next line.

ARG is a (currently unused) numeric argument."
  (interactive "p")
  (package-menu-mark-internal "D"))

;; TODO: CL-CHECK
(defun package-menu-mark-install (&optional arg)
  "Mark a package for installation and move to the next line.

ARG is a (currently unused) numeric argument."
  (interactive "p")
  (package-menu-mark-internal "I"))

;; TODO: CL-CHECK
(defun package-menu-mark-unmark (&optional arg)
  "Clear any marks on a package and move to the next line.

ARG is a (currently unused) numeric argument."
  (interactive "p")
  (package-menu-mark-internal " "))

;; TODO: CL-CHECK
(defun package-menu-backup-unmark ()
  "Back up one line and clear any marks on that package."
  (interactive)
  (forward-line -1)
  (package-menu-mark-internal " ")
  (forward-line -1))

;; TODO: CL-CHECK
(defun package-menu-mark-obsolete-for-deletion ()
  "Mark all obsolete packages for deletion."
  (interactive)
  (save-excursion
    (goto-char (point-min))
    (forward-line 2)
    (while (not (eobp))
      (if (looking-at ".*\\s obsolete\\s ")
          (package-menu-mark-internal "D")
        (forward-line 1)))))

;; TODO: CL-CHECK
(defun package-menu-quick-help ()
  "Show short key binding help for `package-menu-mode'."
  (interactive)
  (message "n-ext, i-nstall, d-elete, u-nmark, x-ecute, r-efresh, h-elp ?-view commentary"))

;; TODO: CL-CHECK
(defun package-menu-view-commentary ()
  "Display information about this package.
For single-file packages, shows the commentary section from the header.
For larger packages, shows the README file."
  (interactive)
  (let* (start-point ok
                     (pkg-name (package-menu-get-package))
                     (buffer (url-retrieve-synchronously
                              (concat (package-archive-for pkg-name)
                                      pkg-name "-readme.txt"))))
    (with-current-buffer buffer
      ;; FIXME: it would be nice to work with any URL type.
      (setq start-point url-http-end-of-headers)
      (setq ok (eq (url-http-parse-response) 200)))
    (let ((new-buffer (get-buffer-create "*Package Info*")))
      (with-current-buffer new-buffer
        (let ((buffer-read-only nil))
          (erase-buffer)
          (insert "Package information for " pkg-name "\n\n")
          (if ok
              (insert-buffer-substring buffer start-point)
            (insert "This package does not have a README file or commentary comment.\n"))
          (goto-char (point-min))
          (view-mode)))
      (display-buffer new-buffer t))))

(defun package-menu-get-package ()
  "Return the name of the package on the current line."
  (save-excursion
    (beginning-of-line)
    (if (looking-at ". \\([^ \t]*\\)")
        (match-string-no-properties 1))))

;; TODO: CL-CHECK
(defun package-menu-get-version ()
  "Return the version of the package on the current line."
  (save-excursion
    (beginning-of-line)
    (if (looking-at ". [^ \t]*[ \t]*\\([0-9.]*\\)")
        (match-string 1))))

;; TODO: CL-CHECK
(defun package-menu-get-status ()
  "Get the status of the current line."
  (save-excursion
    (if (looking-at ". [^ \t]*[ \t]*[^ \t]*[ \t]*\\([^ \t]*\\)")
        (match-string 1)
      "")))

;; TODO: CL-CHECK
(defun package-menu-execute ()
  "Perform all the marked actions.
Packages marked for installation will be downloaded and
installed.  Packages marked for deletion will be removed.
Note that after installing packages you will want to restart
Emacs."
  (interactive)
  (goto-char (point-min))
  (forward-line 2)
  (while (not (eobp))
    (let ((cmd (char-after))
          (pkg-name (package-menu-get-package))
          (pkg-vers (package-menu-get-version))
          (pkg-status (package-menu-get-status)))
      (cond
       ((eq cmd ?D)
        (when (and (string= pkg-status "installed")
                   (string= pkg-name "package"))
          ;; FIXME: actually, we could be tricky and remove all info.
          ;; But that is drastic and the user can do that instead.
          (error "Can't delete most recent version of `package'"))
        ;; Ask for confirmation here?  Maybe if package status is ""?
        ;; Or if any lisp from package is actually loaded?
        (message "Deleting %s-%s..." pkg-name pkg-vers)
        (package-delete pkg-name pkg-vers)
        (message "Deleting %s-%s... done" pkg-name pkg-vers))
       ((eq cmd ?I)
        (package-install (intern pkg-name) (version-to-list pkg-vers)))))
    (forward-line))
  (package-menu-revert))

;; TODO: CL-CHECK
(defun package-print-package (package version key desc)
  "Print out a single PACKAGE line for the menu buffer.

PACKAGE is the package name as a symbol.

VERSION is the version as an integer vector.

KEY is the installation status of the package; either
\"available\" or \"installed\".

DESC is the short description of the package."
  (let ((face
         (cond ((eq package 'emacs) 'font-lock-builtin-face)
               ((string= key "available") 'default)
               ((string= key "installed") 'font-lock-comment-face)
               (t ; obsolete, but also the default.
                                        ; is warning ok?
                'font-lock-warning-face))))
    (insert (propertize "  " 'font-lock-face face))
    (insert (propertize (symbol-name package) 'font-lock-face face))
    (indent-to 20 1)
    (insert (propertize (package-version-join version) 'font-lock-face face))
    (indent-to 30 1)
    (insert (propertize key 'font-lock-face face))
    ;; FIXME: this 'when' is bogus...
    (when desc
      (indent-to 41 1)
      (insert (propertize desc 'font-lock-face face)))
    (insert "\n")))

;; TODO: CL-CHECK
(defun package-list-maybe-add (package status result)
  "Add PACKAGE to the list if it is not already there.

PACKAGE is the package structure.

STATUS is the installation status of the package, either
\"available\" or \"installed\".

RESULT is the list to which to add the package."
  (let* ((pkg-name (package-name package))
         (pkg-version (package-version package))
         (pkg-summary (package-summary package))
         (elt (assoc (cons pkg-name pkg-version) result)))
    (unless elt
      (setq result (cons (list (cons pkg-name pkg-version) status pkg-summary)
                         result))))
  result)

;; This decides how we should sort; nil means by package name.
(defvar package-menu-sort-key nil)

;; TODO: CL-CHECK
(defun package-list-packages-internal ()
  "List the available and installed packages."
  (package-initialize)          ; FIXME: do this here?
  (with-current-buffer (get-buffer-create "*Packages*")
    (setq buffer-read-only nil)
    (erase-buffer)
    (let ((info-list))
      (mapc (lambda (elt)
              (setq info-list
                    (package-list-maybe-add (cdr elt)
                                            ;; FIXME: it turns out to
                                            ;; be tricky to see if
                                            ;; this package is
                                            ;; presently activated.
                                            ;; That is lame!
                                            "installed"
                                            info-list)))
            package-installed-alist)
      (mapc (lambda (elt)
              (setq info-list
                    (package-list-maybe-add (cdr elt)
                                            "available"
                                            info-list)))
            package-available-alist)
      (mapc (lambda (elt)
              (mapc (lambda (inner-elt)
                      (setq info-list
                            (package-list-maybe-add (cdr inner-elt)
                                                    "obsolete"
                                                    info-list)))
                    (cdr elt)))
            package-obsolete-alist)
      (let ((selector (cond
                       ((string= package-menu-sort-key "Version")
                        ;; FIXME this doesn't work.
                        #'(lambda (e) (cdr (car e))))
                       ((string= package-menu-sort-key "Status")
                        #'(lambda (e) (car (cdr e))))
                       ((string= package-menu-sort-key "Description")
                        #'(lambda (e) (car (cdr (cdr e)))))
                       (t ; "Package" is default.
                        #'(lambda (e) (symbol-name (car (car e))))))))
        (setq info-list
              (sort info-list
                    (lambda (left right)
                      (let ((vleft (funcall selector left))
                            (vright (funcall selector right)))
                        (string< vleft vright))))))
      (mapc (lambda (elt)
              (package-print-package (car (car elt))
                                     (cdr (car elt))
                                     (car (cdr elt))
                                     (car (cdr (cdr elt)))))
            info-list))
    (goto-char (point-min))
    (current-buffer)))

;; TODO: CL-CHECK
(defun package-menu-sort-by-column (&optional e)
  "Sort the package menu by the last column clicked, E."
  (interactive (list last-input-event))
  (if e (mouse-select-window e))
  (let* ((pos (event-start e))
         (obj (posn-object pos))
         (col (if obj
                  (get-text-property (cdr obj) 'column-name (car obj))
                (get-text-property (posn-point pos) 'column-name))))
    (setq package-menu-sort-key col))
  (package-list-packages-internal))

;; TODO: CL-CHECK
(defun package--list-packages ()
  "Display a list of packages.
Helper function that does all the work for the user-facing functions."
  (with-current-buffer (package-list-packages-internal)
    (package-menu-mode)
    ;; Set up the header line.
    (setq header-line-format
          (mapconcat
           (lambda (pair)
             (let ((column (car pair))
                   (name (cdr pair)))
               (concat
                ;; Insert a space that aligns the button properly.
                (propertize " " 'display (list 'space :align-to column)
                            'face 'fixed-pitch)
                ;; Set up the column button.
                (if (string= name "Version")
                    name
                  (propertize name
                              'column-name name
                              'help-echo "mouse-1: sort by column"
                              'mouse-face 'highlight
                              'keymap package-menu-sort-button-map)))))
           ;; We take a trick from buff-menu and have a dummy leading
           ;; space to align the header line with the beginning of the
           ;; text.  This doesn't really work properly on Emacs 21,
           ;; but it is close enough.
           '((0 . "")
             (2 . "Package")
             (20 . "Version")
             (30 . "Status")
             (41 . "Description"))
           ""))

    ;; It's okay to use pop-to-buffer here.  The package menu buffer
    ;; has keybindings, and the user just typed 'M-x
    ;; package-list-packages', suggesting that they might want to use
    ;; them.
    (pop-to-buffer (current-buffer))))

;; TODO: CL-CHECK
(defun package-list-packages ()
  "Display a list of packages.
Fetches the updated list of packages before displaying.
The list is displayed in a buffer named `*Packages*'."
  (interactive)
  (package-refresh-contents)
  (package--list-packages))

;; TODO: CL-CHECK
(defun package-list-packages-no-fetch ()
  "Display a list of packages.
Does not fetch the updated list of packages before displaying.
The list is displayed in a buffer named `*Packages*'."
  (interactive)
  (package--list-packages))

;; Make it appear on the menu.
(define-key-after menu-bar-options-menu [package]
  '(menu-item "Manage Packages" package-list-packages
              :help "Install or uninstall additional Emacs packages"))

(provide 'package)

;;; package.el ends here<|MERGE_RESOLUTION|>--- conflicted
+++ resolved
@@ -480,29 +480,6 @@
         (mapcar 'car pkg-versions))))
 
 ;; TODO: CL-CHECK
-<<<<<<< HEAD
-(defun package-register (pkg)
-  "Register package PKG if its version isn't already in `package-installed-alist'.
-
-Return nil if PKG was already in the list"
-  (let ((pkg-name (package-name pkg))
-        (pkg-version (package-version pkg))
-        (existing-pkg (cdr-safe (assq pkg-name package-installed-alist))))
-    (if existing-pkg
-        (unless (member pkg-version (package-versions pkg-name))
-          (setcdr (last existing) (list (cons pkg-version pkg))))
-      (aput 'package-installed-alist pkg-name (cons pkg-version pkg)))))
-
-;; TODO: CL-CHECK
-(defun package-registered-p (name version)
-  "Check whether package NAME at VERSION is in `package-installed-alist'.
-
-Returns t if the package version exists, nil if not."
-  (consp (assoc version (cdr-safe (assq pkg-name package-installed-alist)))))
-
-;; TODO: CL-CHECK
-=======
->>>>>>> 343e9662
 ;; From Emacs 22.
 (defun package-autoload-ensure-default-file (file)
   "Make sure that the autoload file FILE exists and if not create it."
